--- conflicted
+++ resolved
@@ -34,14 +34,9 @@
 
 
 DEB_DEPENDENCIES = (
-<<<<<<< HEAD
-    'bzr', 'imagemagick', 'make', 'nginx', 'nodejs', 'npm',
+    'bzr', 'imagemagick', 'make', 'nginx', 'nodejs', 'npm', 'openssl',
     'python-launchpadlib', 'zookeeper',
 )
-=======
-    'bzr', 'imagemagick', 'make', 'nginx', 'nodejs', 'npm', 'openssl',
-    'zookeeper')
->>>>>>> a3abfaf6
 
 
 def get_dependencies():
@@ -53,16 +48,11 @@
 def main():
     config = get_config()
     get_dependencies()
-<<<<<<< HEAD
     release_tarball = fetch_gui(
         config['juju-gui-source'], config['command-log-file'])
     setup_gui(release_tarball)
-    setup_nginx()
+    setup_nginx(config['ssl-cert-path'])
     fetch_api(config['juju-api-branch'])
-=======
-    fetch(config['juju-gui-branch'], config['juju-api-branch'])
-    build(config['command-log-file'], config['ssl-cert-path'])
->>>>>>> a3abfaf6
     config_json.set(config)
 
 
