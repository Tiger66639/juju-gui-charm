--- conflicted
+++ resolved
@@ -34,44 +34,30 @@
 def fetch(juju_gui_branch, juju_api_branch):
     """Install required dependencies and retrieve Juju/Juju GUI branches."""
     log('Installing dependencies.')
-<<<<<<< HEAD
     cmd_log(install_extra_repositories('ppa:chris-lea/node.js'))
     cmd_log(
         apt_get_install('bzr', 'imagemagick', 'make',
-                        'nodejs', 'npm', 'zookeeper'))
-=======
-    install_extra_repositories('ppa:chris-lea/node.js')
-    apt_get_install('bzr', 'imagemagick', 'make', 'nodejs', 'npm', 'zookeeper',
-                    'nginx')
->>>>>>> c6ac8952
+                        'nodejs', 'npm', 'zookeeper', 'nginx'))
     log('Retrieving source checkouts.')
     bzr_checkout = command('bzr', 'co', '--lightweight')
     cmd_log(bzr_checkout(juju_gui_branch, 'juju-gui'))
     cmd_log(bzr_checkout(juju_api_branch, 'juju'))
 
 
-<<<<<<< HEAD
 def build(logpath):
-    """Set up Juju GUI."""
+    """Set up Juju GUI and nginx."""
     log('Building Juju GUI.')
     with cd('juju-gui'):
         logdir = os.path.dirname(logpath)
         fd, name = tempfile.mkstemp(prefix='make-', dir=logdir)
         log('Output from "make" sent to', name)
         run('make', stdout=fd, stderr=fd)
-=======
-def build():
-    """Set up Juju GUI and nginx."""
-    log('Building Juju GUI.')
-    with cd('juju-gui'):
-        run('make')
     log('Setting up nginx.')
-    run('rm', '/etc/nginx/sites-enabled/default')
-    run('touch', '/etc/nginx/sites-available/juju-gui')
-    run('chown', 'ubuntu:', '/etc/nginx/sites-available/juju-gui')
-    run('ln', '-s', '/etc/nginx/sites-available/juju-gui',
-        '/etc/nginx/sites-enabled/juju-gui')
->>>>>>> c6ac8952
+    cmd_log(run('rm', '/etc/nginx/sites-enabled/default'))
+    cmd_log(run('touch', '/etc/nginx/sites-available/juju-gui'))
+    cmd_log(run('chown', 'ubuntu:', '/etc/nginx/sites-available/juju-gui'))
+    cmd_log(run('ln', '-s', '/etc/nginx/sites-available/juju-gui',
+        '/etc/nginx/sites-enabled/juju-gui'))
 
 
 def main():
