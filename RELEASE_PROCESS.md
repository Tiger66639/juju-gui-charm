<!--
RELEASE_PROCESS.md
Copyright 2016 Canonical Ltd.
This work is licensed under the Creative Commons Attribution-Share Alike 3.0
Unported License. To view a copy of this license, visit
http://creativecommons.org/licenses/by-sa/3.0/ or send a letter to Creative
Commons, 171 Second Street, Suite 300, San Francisco, California, 94105, USA.
-->

# Juju GUI Charm Release Process #

## Updating the GUI ##

If the new charm will have a new revision of the Juju GUI then before
releasing the charm the GUI should have its version bumped and committed to
the master branch.  Follow the instructions in the
`juju-gui/RELEASE_PROCESS.rst` file.  If, however, the charm code is all that
changed then the GUI doesn't need to be updated.

## Packaging the GUI ##

To build a new jujugui tar.bz2 file and gather all of the current dependencies,
run:

    make package

Ensure that a `tar.bz2` file for the expected juju-gui release is in
`releases` and that `jujugui-deps` is full of wheels and a couple
of source packages.

<<<<<<< HEAD
If a new `tar.bz2` file is in releases, you'll need to add it to git and
remove the old one.  The same for new packages in `jujugui-deps`.
=======
>>>>>>> a7cbabb9

## Testing the charm ##

Ensure the newly packaged charm deploys and behaves. Ensure you can create a
new environment.

     export JUJU_DEV_FEATURE_FLAGS=jes
     juju bootstrap
     make deploy

## Get the charm publishing tools ##

You'll need the `charm` package from the private PPA at:
https://launchpad.net/~yellow/+archive/ubuntu/theblues

Follow the instructions to install the PPA at
https://launchpad.net/~/+archivesubscriptions

Then install the package with:

    sudo apt update
    sudo apt install charm

## The juju-gui charm versions in the charmstore ##

We have multiple versions of the juju-gui charm in the charmstore.

| Release | Intent / Audience | URL | CS reference |
| ------- | ----------------- | --- | ------------ |
| Alphas | Dev team testing only | https://jujucharms.com/u/yellow/juju-gui | cs:~yellow/juju-gui |
| Betas  | Wider testing. Only via Juju 1.26 | https://jujucharms.com/development/juju-gui | cs:development/juju-gui |
| Released | GA | https://jujucharms.com/juju-gui | cs:juju-gui |

The betas and released versions are owned by ~juju-gui-charmers. (A bug
currently causes the beta to appear to be owned by ~charmers but it is not.)
Both are promulgated but the beta is not published.

Before the release of Juju v2.0 the betas will be of limited utility as they
can only be tested using Juju 1.26 alphas.


## Uploading an alpha version ##

Our alphas are development versions of the charm and are published to the
cs:~yellow namespace for thorough testing before making a more general
release.

Before uploading, check to see the currently available version:

    charm info --include=id,perm cs:~yellow/development/juju-gui

Next, to upload the charm, go to the charm source directory and do:

    make clean-tests
    # NB: trusty is the default series unless specified in metadata.yaml.
    charm upload . cs:~yellow/juju-gui
    charm info --include=id,perm cs:~yellow/juju-gui

At this point the charm is in the development channel and is referenced as
`cs:~yellow/development/juju-gui`

## Publishing the charm alpha ##

To move the charm out of the development channel, publish it with:

    charm publish cs:~yellow/development/juju-gui

## Uploading to beta ##

The procedure is the same but the beta is owned by ~juju-gui-charmers but it
is promulgated so you can publish directly to:

    make clean-tests
    charm upload . cs:development/juju-gui

## Publishing a beta becomes the released version ##

The released version of the charm is simply the promulgated development
version (the beta) after being published.  So upload the beta, do all of the
required testing, and then publish it to make the release:

    charm publish cs:development/juju-gui

# QA Process #

Refer to the `QA.md` doc for details on doing pre-release testing of the charm.

## Supporting the GUI for precise ##

Due to vagaries with supporting precise, a separately packaged charm
for precise is required. Follow all of the steps above on a precise
machine and upload specifically to the precise series:

    charm upload . cs:~yellow/precise/juju-gui
<|MERGE_RESOLUTION|>--- conflicted
+++ resolved
@@ -28,11 +28,10 @@
 `releases` and that `jujugui-deps` is full of wheels and a couple
 of source packages.
 
-<<<<<<< HEAD
 If a new `tar.bz2` file is in releases, you'll need to add it to git and
-remove the old one.  The same for new packages in `jujugui-deps`.
-=======
->>>>>>> a7cbabb9
+remove the old one.  The same for new packages in `jujugui-deps`.  See the
+note below about updating the charm for Ubuntu Precise. You will not commit
+the changes seen while packaging for precise into git.
 
 ## Testing the charm ##
 
@@ -123,7 +122,24 @@
 ## Supporting the GUI for precise ##
 
 Due to vagaries with supporting precise, a separately packaged charm
-for precise is required. Follow all of the steps above on a precise
-machine and upload specifically to the precise series:
+for precise is required. On precise the use of Python wheels is not supported
+so all of the packages in `jujugui-deps` will be tarballs, not wheels.  The
+charm we have commited to version control is series newer than precise.
+Because of that, you'll need to temporarily remove all of the wheels in
+`jujugui-deps` before making the package for precise.  On a precise machine,
+do the following:
 
-    charm upload . cs:~yellow/precise/juju-gui
+    rm -rf jujugui-deps/*
+    make package
+
+At this point `jujugui-deps` should have no wheels, only gzipped tarballs.
+After testing and QA, upload the fat charm to the charmstore with:
+
+    charm upload --publish . cs:~yellow/precise/juju-gui
+    charm upload --publish . cs:~juju-gui-charmers/precise/juju-gui
+
+At this point it is important that the packaging changes that were just made
+are discarded so they are not accidentally committed to git.  Do the
+following:
+
+    git reset --hard HEAD~1