--- conflicted
+++ resolved
@@ -69,12 +69,7 @@
             EXPECTED_PYTHON_LEGACY_DEBS, 'ppa:my/location', test_backend)
 
     def test_go_sandbox_backend(self):
-<<<<<<< HEAD
-        with simulate_juju_core:
-            self.check_sandbox_mode()
-=======
         self.check_sandbox_mode()
->>>>>>> c5f0feec
 
     def test_go_backend(self):
         expected_mixins = (
@@ -97,18 +92,10 @@
         }
         expected_mixins = (
             'SetUpMixin', 'GoMixin', 'GuiMixin', 'BuiltinServerMixin')
-<<<<<<< HEAD
-        with simulate_juju_core:
-            test_backend = backend.Backend(config)
-            self.assert_mixins(expected_mixins, test_backend)
-            self.assert_dependencies(
-                EXPECTED_GO_BUILTIN_DEBS, None, test_backend)
-=======
         test_backend = backend.Backend(config)
         self.assert_mixins(expected_mixins, test_backend)
         self.assert_dependencies(
             EXPECTED_GO_BUILTIN_DEBS, None, test_backend)
->>>>>>> c5f0feec
 
     def test_sandbox_builtin_server(self):
         config = {
